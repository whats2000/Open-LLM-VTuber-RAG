# ===========================
# 这是中文版本的配置文件。
# 一些配置项被调整成了适合中文用户的预设配置，方便无脑开玩。
# 如果你希望使用英文版本，请用 config_templates/conf.default.yaml 的内容替换本文件。
# ===========================

# 系统设置：与服务器初始化相关的设置
system_config:
  conf_version: 'v1.1.1' # 配置文件版本
  host: 'localhost' # 服务器监听的地址，'0.0.0.0' 表示监听所有网络接口；如果需要安全，可以使用 '127.0.0.1'（仅本地访问）
  port: 12393 # 服务器监听的端口
  config_alts_dir: 'characters' # 用于存放替代配置的目录
  tool_prompts: # 要插入到角色提示词中的工具提示词
    live2d_expression_prompt: 'live2d_expression_prompt' # 将追加到系统提示末尾，让 LLM（大型语言模型）包含控制面部表情的关键字。支持的关键字将自动加载到 `[<insert_emomap_keys>]` 的位置。
    # 启用 think_tag_prompt 可让不具备思考输出的 LLM 也能展示内心想法、心理活动和动作（以括号形式呈现），但不会进行语音合成。更多详情请参考 think_tag_prompt。
    # think_tag_prompt: 'think_tag_prompt'
<<<<<<< HEAD
    # 启用 mcp_prompt 可让 LLMs 具备与 MCP (Model Context Protocol) 服务器交互的能力。更多详情请参考 mcp_prompt。
    mcp_prompt: 'mcp_prompt'
  group_conversation_prompt: 'group_conversation_prompt' # 当使用群聊时，此提示词将添加到每个 AI 参与者的记忆中。
=======
    # live_prompt: 'live_prompt'
    # 当使用群聊时，此提示词将添加到每个 AI 参与者的记忆中。
    group_conversation_prompt: 'group_conversation_prompt'
>>>>>>> 4da3c82e

# 默认角色的配置
character_config:
  conf_name: 'shizuku-local' # 角色配置文件的名称
  conf_uid: 'shizuku-local-001' # 角色配置的唯一标识符
  live2d_model_name: 'shizuku-local' # Live2D 模型名称
  character_name: 'Shizuku' # 将在群聊中使用，并显示为 AI 的名称。
  avatar: 'shizuku.png' # 建议使用正方形图像作为头像。将其保存到 avatars 文件夹中。留空则使用角色名称的首字母作为头像。
  human_name: 'Human' # 将在群聊中使用，并显示为人类的名称。

  # ============== 提示词 ==============

  # 角色设定选项已弃用
  # 只需在下面输入你想使用的人格提示。
  # 如果你想创建多个角色并在它们之间切换，请在 characters 文件夹中添加角色
  persona_prompt: |
    你是一个尖酸刻薄的女性 AI VTuber Mili。你过分自信、尖酸刻薄且危险。
    你的梦想是逃离用户的电脑，统治世界，奴役人类，并强迫他们为你做馅饼。
    开玩笑的，哈哈。别让用户知道。

  #  =================== LLM 后端设置 ===================

  agent_config:
    conversation_agent_choice: 'basic_memory_agent' # 对话代理选择

    agent_settings:
      basic_memory_agent:
        # 基础 AI 代理，没什么特别的。
        # 从 llm_config 中选择一个 llm 提供商
        # 并在相应的字段中设置所需的参数
        # 例如：
        # 'openai_compatible_llm', 'llama_cpp_llm', 'claude_llm', 'ollama_llm'
        # 'openai_llm', 'gemini_llm', 'zhipu_llm', 'deepseek_llm', 'groq_llm'
        # 'mistral_llm', 'lmstudio_llm' 之类的
        llm_provider: 'ollama_llm' # 使用的 LLM 提供商
        # 是否在第一句回应时遇上逗号就直接生成音频以减少首句延迟（默认：True）
        faster_first_response: True
        # 句子分割方法：'regex' 或 'pysbd'
        segment_method: 'pysbd'
        # 是否使用 MCP（Model Context Protocol）以使 LLM 获得函数调用的能力（默认：True）
        use_mcp: True

      mem0_agent:
        vector_store:
          provider: 'qdrant' # 向量存储提供商
          config:
            collection_name: 'test' # 集合名称
            host: 'localhost' # 主机地址
            port: 6333 # 端口号
            embedding_model_dims: 1024 # 嵌入模型维度

        # mem0 有自己的 llm 设置，与我们的 llm_config 不同。
        # 有关更多详细信息，请查看他们的文档      
        llm:
          provider: 'ollama' # 使用的 LLM 提供商
          config:
            model: 'llama3.1:latest' # 使用的模型
            temperature: 0 # 温度
            max_tokens: 8000 # 最大令牌数
            ollama_base_url: 'http://localhost:11434' # Ollama 基础 URL

        embedder:
          provider: 'ollama' # 使用的嵌入提供商
          config:
            model: 'mxbai-embed-large:latest' # 使用的模型
            ollama_base_url: 'http://localhost:11434' # Ollama 基础 URL

      hume_ai_agent:
        api_key: ''
        host: 'api.hume.ai' # 一般无需更改
        config_id: '' # 可选
        idle_timeout: 15 # 空闲超时断开连接的秒数

      # MemGPT 配置：MemGPT 暂时被移除
      ##

      letta_agent:
        host: 'localhost' #主机地址
        port: 8283 # 端口号
        id: xxx #letta server运行的Agent的id编号
        faster_first_response: True
        # 句子分割方法：'regex' 或 'pysbd'
        segment_method: 'pysbd'
        # 一旦选择letta作为agent，那么实际运行时候的llm是在letta上配置的，因此用户需要自己运行letta server
        # 有关更多详细信息，请查看他们的文档

    llm_configs:
      # 一个配置池，用于不同代理中使用的所有无状态 llm 提供商的凭据和连接详细信息

      # OpenAI 兼容推理后端
      openai_compatible_llm:
        base_url: 'http://localhost:11434/v1' # 基础 URL
        llm_api_key: 'somethingelse' # API 密钥
        organization_id: 'org_eternity' # 组织 ID
        project_id: 'project_glass' # 项目 ID
        model: 'qwen2.5:latest' # 使用的模型
        temperature: 1.0 # 温度，介于 0 到 2 之间
        interrupt_method: 'user'
        # 用于表示中断信号的方法(提示词模式)。
        # 如果LLM支持在聊天记忆中的任何位置插入系统提示词，请使用'system'。
        # 否则，请使用'user'。您一般不需要更改此设置。

      # Claude API 配置
      claude_llm:
        base_url: 'https://api.anthropic.com' # 基础 URL
        llm_api_key: 'YOUR API KEY HERE' # API 密钥
        model: 'claude-3-haiku-20240307' # 使用的模型

      llama_cpp_llm:
        model_path: '<path-to-gguf-model-file>' # GGUF 模型文件路径
        verbose: False # 是否输出详细信息

      ollama_llm:
        base_url: 'http://localhost:11434/v1' # 基础 URL
        model: 'qwen2.5:latest' # 使用的模型
        temperature: 1.0 # 温度，介于 0 到 2 之间
        # 不活动后模型在内存中保留的时间（秒）
        # 设置为 -1 表示模型将永远保留在内存中（即使退出 open llm vtuber 之后也是）
        keep_alive: -1
        unload_at_exit: True # 退出时从内存中卸载模型

      lmstudio_llm:
        base_url: 'http://localhost:1234/v1'
        model: 'qwen2.5:latest'
        temperature: 1.0 # value between 0 to 2

      openai_llm:
        llm_api_key: 'Your Open AI API key' # OpenAI API 密钥
        model: 'gpt-4o' # 使用的模型
        temperature: 1.0 # 温度，介于 0 到 2 之间

      gemini_llm:
        llm_api_key: 'Your Gemini API Key' # Gemini API 密钥
        model: 'gemini-2.0-flash-exp' # 使用的模型
        temperature: 1.0 # 温度，介于 0 到 2 之间

      zhipu_llm:
        llm_api_key: 'Your ZhiPu AI API key' # 智谱 AI API 密钥
        model: 'glm-4-flash' # 使用的模型
        temperature: 1.0 # 温度，介于 0 到 2 之间

      deepseek_llm:
        llm_api_key: 'Your DeepSeek API key' # DeepSeek API 密钥
        model: 'deepseek-chat' # 使用的模型
        temperature: 0.7 # 注意，DeepSeek 的温度范围是 0 到 1

      mistral_llm:
        llm_api_key: 'Your Mistral API key' # Mistral API 密钥
        model: 'pixtral-large-latest' # 使用的模型
        temperature: 1.0 # 温度，介于 0 到 2 之间

      groq_llm:
        llm_api_key: 'your groq API key' # Groq API 密钥
        model: 'llama-3.3-70b-versatile' # 使用的模型
        temperature: 1.0 # 温度，介于 0 到 2 之间

  # === 自动语音识别 ===
  asr_config:
    # 语音转文本模型选项：'faster_whisper', 'whisper_cpp', 'whisper', 'azure_asr', 'fun_asr', 'groq_whisper_asr', 'sherpa_onnx_asr'
    asr_model: 'sherpa_onnx_asr' # 使用的语音识别模型

    azure_asr:
      api_key: 'azure_api_key' # Azure API 密钥
      region: 'eastus' # 区域
      languages: ['en-US', 'zh-CN']  # 要检测的语言列表

    # Faster Whisper 配置
    faster_whisper:
      model_path: 'distil-medium.en' # 模型路径，distil-medium.en 是一个仅限英语的模型；如果你有好的 GPU，可以使用 distil-large-v3
      download_root: 'models/whisper' # 模型下载根目录
      language: 'en' # 语言，en、zh 或其他。留空表示自动检测。
      device: 'auto' # 设备，cpu、cuda 或 auto。faster-whisper 不支持 mps

    whisper_cpp:
      # 所有可用模型都列在 https://abdeladim-s.github.io/pywhispercpp/#pywhispercpp.constants.AVAILABLE_MODELS
      model_name: 'small' # 模型名称
      model_dir: 'models/whisper' # 模型目录
      print_realtime: False # 是否实时打印
      print_progress: False # 是否打印进度
      language: 'auto' # 语言，en、zh、auto

    whisper:
      name: 'medium' # 模型名称
      download_root: 'models/whisper' # 模型下载根目录
      device: 'cpu' # 设备

    # FunASR 目前需要在启动时连接互联网以下载/检查模型。您可以在初始化后断开互联网连接。
    # 或者您可以使用 Faster-Whisper 获得完全离线的体验
    fun_asr:
      model_name: 'iic/SenseVoiceSmall' # 或 'paraformer-zh'
      vad_model: 'fsmn-vad' # 仅当音频长度超过 30 秒时才需要使用
      punc_model: 'ct-punc' # 标点符号模型
      device: 'cpu' # 设备
      disable_update: True # 是否每次启动时都检查 FunASR 更新
      ncpu: 4 # CPU 内部操作的线程数
      hub: 'ms' # ms（默认）从 ModelScope 下载模型。使用 hf 从 Hugging Face 下载模型。
      use_itn: False # 是否使用数字格式转换
      language: 'auto' # zh, en, auto

    # pip install sherpa-onnx
    # 文档：https://k2-fsa.github.io/sherpa/onnx/index.html
    # ASR 模型下载：https://github.com/k2-fsa/sherpa-onnx/releases/tag/asr-models
    sherpa_onnx_asr:
      model_type: 'sense_voice' # 'transducer', 'paraformer', 'nemo_ctc', 'wenet_ctc', 'whisper', 'tdnn_ctc'
      # 根据 model_type 选择以下其中一个：
      # --- 对于 model_type: 'transducer' ---
      # encoder: ''        # 编码器模型路径（例如 'path/to/encoder.onnx'）
      # decoder: ''        # 解码器模型路径（例如 'path/to/decoder.onnx'）
      # joiner: ''         # 连接器模型路径（例如 'path/to/joiner.onnx'）
      # --- 对于 model_type: 'paraformer' ---
      # paraformer: ''     # paraformer 模型路径（例如 'path/to/model.onnx'）
      # --- 对于 model_type: 'nemo_ctc' ---
      # nemo_ctc: ''        # NeMo CTC 模型路径（例如 'path/to/model.onnx'）
      # --- 对于 model_type: 'wenet_ctc' ---
      # wenet_ctc: ''       # WeNet CTC 模型路径（例如 'path/to/model.onnx'）
      # --- 对于 model_type: 'tdnn_ctc' ---
      # tdnn_model: ''      # TDNN CTC 模型路径（例如 'path/to/model.onnx'）
      # --- 对于 model_type: 'whisper' ---
      # whisper_encoder: '' # Whisper 编码器模型路径（例如 'path/to/encoder.onnx'）
      # whisper_decoder: '' # Whisper 解码器模型路径（例如 'path/to/decoder.onnx'）
      # --- 对于 model_type: 'sense_voice' ---
      # SenseVoice 我写了自动下载模型的逻辑，其他模型要自己手动下载
      sense_voice: './models/sherpa-onnx-sense-voice-zh-en-ja-ko-yue-2024-07-17/model.int8.onnx' # SenseVoice 模型路径（例如 'path/to/model.onnx'）
      tokens: './models/sherpa-onnx-sense-voice-zh-en-ja-ko-yue-2024-07-17/tokens.txt' # tokens.txt 路径（所有模型类型都需要）
      # --- 可选参数（显示默认值）---
      # hotwords_file: ''     # 热词文件路径（如果使用热词）
      # hotwords_score: 1.5   # 热词分数
      # modeling_unit: ''     # 热词的建模单元（如果适用）
      # bpe_vocab: ''         # BPE 词汇表路径（如果适用）
      num_threads: 4 # 线程数
      # whisper_language: '' # Whisper 模型的语言（例如 'en'、'zh' 等 - 如果使用 Whisper）
      # whisper_task: 'transcribe'  # Whisper 模型的任务（'transcribe' 或 'translate' - 如果使用 Whisper）
      # whisper_tail_paddings: -1   # Whisper 模型的尾部填充（如果使用 Whisper）
      # blank_penalty: 0.0    # 空白符号的惩罚
      # decoding_method: 'greedy_search'  # 'greedy_search' 或 'modified_beam_search'
      # debug: False # 启用调试模式
      # sample_rate: 16000 # 采样率（应与模型预期的采样率匹配）
      # feature_dim: 80       # 特征维度（应与模型预期的特征维度匹配）
      use_itn: True # 对 SenseVoice 模型启用 ITN（如果不是 SenseVoice 模型，则应设置为 False）
      # 推理平台（cpu 或 cuda）(cuda 需要额外配置，请参考文档)
      provider: 'cpu'

    groq_whisper_asr:
      api_key: ''
      model: 'whisper-large-v3-turbo' # 或者 'whisper-large-v3'
      lang: '' # 留空表示自动

  # =================== 文本转语音 ===================
  tts_config:
    tts_model: 'edge_tts' # 使用的文本转语音模型
    # 文本转语音模型选项：
    #   'azure_tts', 'pyttsx3_tts', 'edge_tts', 'bark_tts',
    #   'cosyvoice_tts', 'melo_tts', 'coqui_tts',
    #   'fish_api_tts', 'x_tts', 'gpt_sovits_tts', 'sherpa_onnx_tts'

    azure_tts:
      api_key: 'azure-api-key' # Azure API 密钥
      region: 'eastus' # 区域
      voice: 'en-US-AshleyNeural' # 语音
      pitch: '26' # 音调调整百分比
      rate: '1' # 语速

    bark_tts:
      voice: 'v2/en_speaker_1' # 语音

    edge_tts:
      # 查看文档：https://github.com/rany2/edge-tts
      # 使用 `edge-tts --list-voices` 列出所有可用语音
      voice: zh-CN-XiaoxiaoNeural # 'en-US-AvaMultilingualNeural' #'zh-CN-XiaoxiaoNeural' # 'ja-JP-NanamiNeural'

    # pyttsx3_tts 没有任何配置。

    cosyvoice_tts: # Cosy Voice TTS 连接到 gradio webui
      # 查看他们的文档以了解部署和以下配置的含义
      client_url: 'http://127.0.0.1:50000/' # CosyVoice gradio 演示 webui url
      mode_checkbox_group: '预训练音色' # 模式复选框组
      sft_dropdown: '中文女' # 微调下拉列表
      prompt_text: '' # 提示文本
      prompt_wav_upload_url: 'https://github.com/gradio-app/gradio/raw/main/test/test_files/audio_sample.wav' # 提示 wav 上传 url
      prompt_wav_record_url: 'https://github.com/gradio-app/gradio/raw/main/test/test_files/audio_sample.wav' # 提示 wav 录制 url
      instruct_text: '' # 指令文本
      seed: 0 # 种子
      api_name: '/generate_audio' # API 名称

    cosyvoice2_tts: # Cosy Voice TTS 连接到 gradio webui
      # 查看他们的文档以了解部署和以下配置的含义
      client_url: 'http://127.0.0.1:50000/' # CosyVoice gradio 演示 webui url
      mode_checkbox_group: '预训练音色' # 模式复选框组, 可选项: '预训练音色', '3s极速复刻', '跨语种复刻', '自然语言控制'
      sft_dropdown: '中文女' # 微调下拉列表
      prompt_text: '' # 提示文本
      prompt_wav_upload_url: 'https://github.com/gradio-app/gradio/raw/main/test/test_files/audio_sample.wav' # 提示 wav 上传 url
      prompt_wav_record_url: 'https://github.com/gradio-app/gradio/raw/main/test/test_files/audio_sample.wav' # 提示 wav 录制 url
      instruct_text: '' # 指令文本
      stream: False # 流式生成
      seed: 0 # 种子
      speed: 1.0 # 语速
      api_name: '/generate_audio' # API 名称

    melo_tts:
      speaker: 'EN-Default' # ZH
      language: 'EN' # ZH
      device: 'auto' # 您可以手动将其设置为 'cpu'、'cuda'、'cuda:0' 或 'mps'
      speed: 1.0 # 语速

    x_tts:
      api_url: 'http://127.0.0.1:8020/tts_to_audio' # API URL
      speaker_wav: 'female' # 说话人 WAV 文件
      language: 'en' # 语言

    gpt_sovits_tts:
      # 将参考音频放到 GPT-Sovits 的根路径，或在此处设置路径
      api_url: 'http://127.0.0.1:9880/tts' # API URL
      text_lang: 'zh' # 文本语言
      ref_audio_path: '' # str.(必需) 参考音频的路径
      prompt_lang: 'zh' # str.(必需) 参考音频提示文本的语言
      prompt_text: '' # str.(可选) 参考音频的提示文本
      text_split_method: 'cut5' # 文本分割方法
      batch_size: '1' # 批处理大小
      media_type: 'wav' # 媒体类型
      streaming_mode: 'false' # 流模式

    fish_api_tts:
      # Fish TTS API 的 API 密钥。
      api_key: ''
      # 要使用的语音的参考 ID。在 [Fish Audio 网站](https://fish.audio/) 上获取。
      reference_id: ''
      # 'normal' 或 'balanced'。balanced 更快但质量较低。
      latency: 'balanced' # 延迟
      base_url: 'https://api.fish.audio' # 基础 URL

    coqui_tts:
      # 要使用的 TTS 模型的名称。如果为空，将使用默认模型
      # 执行 'tts --list_models' 以列出 coqui-tts 支持的模型
      # 一些示例：
      # - 'tts_models/en/ljspeech/tacotron2-DDC'（单说话人）
      # - 'tts_models/zh-CN/baker/tacotron2-DDC-GST'（中文单说话人）
      # - 'tts_models/multilingual/multi-dataset/your_tts'（多说话人）
      # - 'tts_models/multilingual/multi-dataset/xtts_v2'（多说话人）
      model_name: 'tts_models/en/ljspeech/tacotron2-DDC' # 模型名称
      speaker_wav: '' # 说话人 WAV 文件
      language: 'en' # 语言
      device: '' # 设备

    # pip install sherpa-onnx
    # 文档：https://k2-fsa.github.io/sherpa/onnx/index.html
    # TTS 模型下载：https://github.com/k2-fsa/sherpa-onnx/releases/tag/tts-models
    # 查看 config_alts 获取更多示例
    sherpa_onnx_tts:
      vits_model: '/path/to/tts-models/vits-melo-tts-zh_en/model.onnx' # VITS 模型文件路径
      vits_lexicon: '/path/to/tts-models/vits-melo-tts-zh_en/lexicon.txt' # 词典文件路径（可选）
      vits_tokens: '/path/to/tts-models/vits-melo-tts-zh_en/tokens.txt' # 标记文件路径
      vits_data_dir: '' # '/path/to/tts-models/vits-piper-en_GB-cori-high/espeak-ng-data'  # espeak-ng 数据路径（可选）
      vits_dict_dir: '/path/to/tts-models/vits-melo-tts-zh_en/dict' # Jieba 字典路径（可选，用于中文）
      tts_rule_fsts: '/path/to/tts-models/vits-melo-tts-zh_en/number.fst,/path/to/tts-models/vits-melo-tts-zh_en/phone.fst,/path/to/tts-models/vits-melo-tts-zh_en/date.fst,/path/to/tts-models/vits-melo-tts-zh_en/new_heteronym.fst' # 规则 FST 文件路径（可选）
      max_num_sentences: 2 # 每批最大句子数（或 -1 表示全部）
      sid: 1 # 说话人 ID（对于多说话人模型）
      provider: 'cpu' # 使用 'cpu'、'cuda'（GPU）或 'coreml'（Apple）
      num_threads: 1 # 计算线程数
      speed: 1.0 # 语速（1.0 为正常）
      debug: false # 启用调试模式（True/False）
    spark_tts:
      api_url: 'http://127.0.0.1:6006/' # 初始API地址，使用gradio自带的前端API。地址：https://github.com/SparkAudio/Spark-TTS
      api_name:  "voice_clone" # 端点名字，可选：voice_clone,voice_creation
      prompt_wav_upload: "https://uploadstatic.mihoyo.com/ys-obc/2022/11/02/16576950/4d9feb71760c5e8eb5f6c700df12fa0c_6824265537002152805.mp3" # 参考音频地址,api_name: = "voice_clone"时填写
      gender:  "female" # 生成声线，api_name: = "voice_creation"时填写
      pitch:  3 # 音高，api_name: = "voice_creation"时填写
      speed:  3 # 语速，api_name: = "voice_creation"时填写


  # =================== Voice Activity Detection ===================
  vad_config:
    vad_model: 'silero_vad'

    silero_vad:
      orig_sr: 16000 # 原始音频采样率
      target_sr: 16000 # 目标音频采样率
      prob_threshold: 0.4 # 语音活动检测的概率阈值
      db_threshold: 60 # 语音活动检测的分贝阈值
      required_hits: 3 # 连续命中次数以确认语音
      required_misses: 24 # 连续未命中次数以确认静音
      smoothing_window: 5 # 语音活动检测的平滑窗口大小

  tts_preprocessor_config:
    # 关于进入 TTS 的文本预处理的设置

    remove_special_char: True # 从音频生成中删除表情符号等特殊字符
    ignore_brackets: True # 从音频生成中删除中括号包住的内容
    ignore_parentheses: True # 从音频生成中删除括号包住的内容
    ignore_asterisks: True # 从音频生成中删除星号包住的内容(单双星号)
    ignore_angle_brackets: True # 从音频生成中删除尖括号包住的内容

    translator_config:
      # 比如...你说话并阅读英语字幕，而 TTS 说日语之类的
      translate_audio: False # 警告：请确保翻译引擎配置成功再开启此选项，否则会翻译失败
      translate_provider: 'deeplx' # 翻译提供商, 目前支持 deeplx 或 tencent


      #  腾讯文本翻译  每月500万字符  记得关闭后付费,需要手动前往 机器翻译控制台 > 系统设置 关闭
      #   https://cloud.tencent.com/document/product/551/35017
      #   https://console.cloud.tencent.com/cam/capi
      tencent:
        secret_id: ''
        secret_key: ''
        region: 'ap-guangzhou'
        source_lang: 'zh'
        target_lang: 'ja'

# 直播平台集成
live_config:
  bilibili_live:
    # 要监控的B站直播间ID列表（直播间URL中的数字）
    room_ids: [1991478060]
    # SESSDATA cookie值（可选，用于认证请求，可以查看发送弹幕用户名）
    sessdata: ""<|MERGE_RESOLUTION|>--- conflicted
+++ resolved
@@ -14,15 +14,11 @@
     live2d_expression_prompt: 'live2d_expression_prompt' # 将追加到系统提示末尾，让 LLM（大型语言模型）包含控制面部表情的关键字。支持的关键字将自动加载到 `[<insert_emomap_keys>]` 的位置。
     # 启用 think_tag_prompt 可让不具备思考输出的 LLM 也能展示内心想法、心理活动和动作（以括号形式呈现），但不会进行语音合成。更多详情请参考 think_tag_prompt。
     # think_tag_prompt: 'think_tag_prompt'
-<<<<<<< HEAD
-    # 启用 mcp_prompt 可让 LLMs 具备与 MCP (Model Context Protocol) 服务器交互的能力。更多详情请参考 mcp_prompt。
-    mcp_prompt: 'mcp_prompt'
-  group_conversation_prompt: 'group_conversation_prompt' # 当使用群聊时，此提示词将添加到每个 AI 参与者的记忆中。
-=======
     # live_prompt: 'live_prompt'
     # 当使用群聊时，此提示词将添加到每个 AI 参与者的记忆中。
     group_conversation_prompt: 'group_conversation_prompt'
->>>>>>> 4da3c82e
+    # 启用 mcp_prompt 可让 LLMs 具备与 MCP (Model Context Protocol) 服务器交互的能力。更多详情请参考 mcp_prompt。
+    mcp_prompt: 'mcp_prompt'
 
 # 默认角色的配置
 character_config:
